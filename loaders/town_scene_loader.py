"""Loader for town scene manifests.

This module provides a small helper to read town scene definitions from a
JSON manifest. Each manifest describes the scene size, ordered image layers
and buildings with their possible state images. All referenced images are
preloaded via the provided :class:`~loaders.asset_manager.AssetManager`.
"""
from __future__ import annotations

from dataclasses import dataclass, field
from typing import Dict, List, Tuple, Any
import os

from .core import Context, read_json


@dataclass
class TownLayer:
    """Represents a single visual layer within a town scene."""

    id: str
    image: str


@dataclass
class TownBuilding:
    """Definition of a building displayed within the town scene."""

    id: str
    layer: str
    pos: Tuple[int, int]
    states: Dict[str, str]
    hotspot: List[Tuple[int, int]] = field(default_factory=list)
    tooltip: str = ""
    z_index: int = 0


@dataclass
class TownScene:
    """Container for a fully parsed town scene."""

    size: Tuple[int, int]
    layers: List[TownLayer] = field(default_factory=list)
    buildings: List[TownBuilding] = field(default_factory=list)


# ---------------------------------------------------------------------------

def load_town_scene(path: str, assets: Any | None = None) -> TownScene:
    """Load a :class:`TownScene` definition from ``path``.

    Parameters
    ----------
    path:
        Path to the JSON manifest describing the town scene.
    assets:
        Optional asset manager used to preload all referenced images.

    Returns
    -------
    TownScene
        Parsed town scene with layers and buildings.
    """

    path = os.path.abspath(path)
    ctx = Context(repo_root=os.path.dirname(path), search_paths=[""], asset_loader=None)
    try:
        data = read_json(ctx, os.path.basename(path))
    except Exception:
        return TownScene(size=(0, 0))

    size = tuple(data.get("size", [0, 0]))

    layers: List[TownLayer] = []
    for entry in data.get("layers", []):
        image = entry.get("image", "")
        if assets is not None and image:
            try:
                assets.get(image)
            except Exception:
                pass
        layers.append(TownLayer(id=entry.get("id", ""), image=image))

    buildings: List[TownBuilding] = []
    for entry in data.get("buildings", []):
        states = dict(entry.get("states", {}))
        if assets is not None:
            for img in states.values():
                try:
                    assets.get(img)
                except Exception:
                    pass
        pos_list = entry.get("pos", [0, 0])
        pos = (int(pos_list[0]), int(pos_list[1])) if len(pos_list) >= 2 else (0, 0)
<<<<<<< HEAD
        hs = entry.get("hotspot")
        hotspot = [tuple(p) for p in hs] if hs else []
=======
        hotspot_list = entry.get("hotspot")
        hotspot = tuple(hotspot_list) if hotspot_list else None
        z_index = int(entry.get("z_index", 0))
>>>>>>> c1461e12
        buildings.append(
            TownBuilding(
                id=entry.get("id", ""),
                layer=entry.get("layer", ""),
                pos=pos,
                states=states,
                hotspot=hotspot,
                tooltip=entry.get("tooltip", ""),
                z_index=z_index,
            )
        )

    return TownScene(size=size, layers=layers, buildings=buildings)


__all__ = [
    "TownLayer",
    "TownBuilding",
    "TownScene",
    "load_town_scene",
]<|MERGE_RESOLUTION|>--- conflicted
+++ resolved
@@ -92,14 +92,10 @@
                     pass
         pos_list = entry.get("pos", [0, 0])
         pos = (int(pos_list[0]), int(pos_list[1])) if len(pos_list) >= 2 else (0, 0)
-<<<<<<< HEAD
         hs = entry.get("hotspot")
         hotspot = [tuple(p) for p in hs] if hs else []
-=======
-        hotspot_list = entry.get("hotspot")
-        hotspot = tuple(hotspot_list) if hotspot_list else None
+
         z_index = int(entry.get("z_index", 0))
->>>>>>> c1461e12
         buildings.append(
             TownBuilding(
                 id=entry.get("id", ""),
