import audio
from tests.test_army_actions import setup_game
from core.game import Game as GameClass
from core.entities import Boat
from loaders.boat_loader import BoatDef
import audio
import random

from mapgen.continents import generate_continent_map
from core.world import WorldMap
import constants


def setup_water_game(monkeypatch):
    game, constants, Army, Unit, S_STATS = setup_game(monkeypatch)
    game.compute_path = GameClass.compute_path.__get__(game, GameClass)
    game._compute_path_cached = GameClass._compute_path_cached.__get__(game, GameClass)
    game.world.grid[0][0].biome = "scarletia_echo_plain"
    game.world.grid[0][1].biome = "ocean"
    game.world.grid[0][2].biome = "scarletia_echo_plain"
    game.hero.x = 0
    game.hero.y = 0
    game.hero.ap = 10
    game.boat_defs = {"barge": BoatDef("barge", 4, 7, {}, "barge.png")}
    boat = Boat("barge", 1, 0, 4, 7, owner=0)
    game.world.grid[0][1].boat = boat
    return game


def setup_open_sea_game(monkeypatch):
    """Create a game where the hero and a boat are at sea away from land."""
    game, constants, Army, Unit, S_STATS = setup_game(monkeypatch)
    game.compute_path = GameClass.compute_path.__get__(game, GameClass)
    game._compute_path_cached = GameClass._compute_path_cached.__get__(game, GameClass)
    for x in range(3):
        game.world.grid[0][x].biome = "ocean"
    game.hero.x = 0
    game.hero.y = 0
    game.hero.ap = 10
    game.boat_defs = {"barge": BoatDef("barge", 4, 7, {}, "barge.png")}
    game.hero.naval_unit = "barge"
    boat = Boat("barge", 1, 0, 4, 7, owner=0)
    game.world.grid[0][1].boat = boat
    return game, boat


def test_path_requires_boat(monkeypatch):
    game = setup_water_game(monkeypatch)
    assert game.compute_path((0, 0), (2, 0)) is None
    boat = game.world.grid[0][1].boat
    game.embark(game.hero, boat)
    game._compute_path_cached.cache_clear()
    assert game.compute_path((1, 0), (2, 0)) == [(2, 0)]


def test_embark_disembark_cost(monkeypatch):
    game = setup_water_game(monkeypatch)
    monkeypatch.setattr(audio, "play_sound", lambda *a, **k: None)
    boat = game.world.grid[0][1].boat
    start_ap = game.hero.ap
    game.embark(game.hero, boat)
    assert (game.hero.x, game.hero.y) == (1, 0)
    assert game.hero.ap == start_ap - 1
    game.try_move_hero(1, 0)
    assert (game.hero.x, game.hero.y) == (2, 0)
    assert game.hero.ap == start_ap - 3
    assert game.hero.naval_unit is None
    assert game.world.grid[0][1].boat is not None


def test_move_without_boat_notifies(monkeypatch):
    game = setup_water_game(monkeypatch)
    game.world.grid[0][1].boat = None
    monkeypatch.setattr(audio, "play_sound", lambda *a, **k: None)
    notices = []
    game._notify = lambda msg: notices.append(msg)
    game.try_move_hero(1, 0)
    assert notices == ["A boat is required to embark."]
    assert (game.hero.x, game.hero.y) == (0, 0)


<<<<<<< HEAD
def test_move_onto_boat_auto_embark(monkeypatch):
    game = setup_water_game(monkeypatch)
    monkeypatch.setattr(audio, "play_sound", lambda *a, **k: None)
    start_ap = game.hero.ap
    game.try_move_hero(1, 0)
    assert (game.hero.x, game.hero.y) == (1, 0)
    assert game.hero.ap == start_ap - 1
    assert game.hero.naval_unit == "barge"
    assert game.world.grid[0][1].boat is None


=======
>>>>>>> 17b2c822
def test_embark_requires_adjacent_land(monkeypatch):
    game, boat = setup_open_sea_game(monkeypatch)
    monkeypatch.setattr(audio, "play_sound", lambda *a, **k: None)
    assert not game.embark(game.hero, boat)
    assert game.hero.naval_unit == "barge"
    assert game.world.grid[0][1].boat is boat


def test_disembark_requires_adjacent_land(monkeypatch):
    game, _ = setup_open_sea_game(monkeypatch)
    game.disembark(game.hero, 0, 0)
    assert game.hero.naval_unit == "barge"
    assert game.world.grid[0][0].boat is None


def _generate_world(map_type: str) -> WorldMap:
    random.seed(0)
    rows = generate_continent_map(30, 30, seed=0, map_type=map_type)
    return WorldMap(map_data=rows)


def test_plaine_map_is_land_heavy():
    world = _generate_world("plaine")
    total = world.width * world.height
    land = sum(
        1
        for row in world.grid
        for tile in row
        if tile.biome not in constants.WATER_BIOMES
    )
    assert land / total > 0.6


def test_marine_map_features_and_starting_islands():
    world = _generate_world("marine")
    total = world.width * world.height
    water = sum(
        1
        for row in world.grid
        for tile in row
        if tile.biome in constants.WATER_BIOMES
    )
    assert water / total > 0.7

    assert world.starting_area and world.enemy_starting_area
    continents = world._find_continents()

    def continent_for_area(area):
        x0, y0, size = area
        area_cells = {
            (x, y) for x in range(x0, x0 + size) for y in range(y0, y0 + size)
        }
        for cont in continents:
            if area_cells & set(cont):
                return cont
        return None

    cont1 = continent_for_area(world.starting_area)
    cont2 = continent_for_area(world.enemy_starting_area)
    assert cont1 is not None and cont2 is not None and cont1 is not cont2

    for continent in (cont1, cont2):
        assert any(
            world.grid[y][x].building and world.grid[y][x].building.name == "Shipyard"
            for x, y in continent
        )

    assert any(
        tile.building
        and tile.building.id in {"sea_sanctuary", "lighthouse"}
        for row in world.grid
        for tile in row
    )<|MERGE_RESOLUTION|>--- conflicted
+++ resolved
@@ -79,7 +79,6 @@
     assert (game.hero.x, game.hero.y) == (0, 0)
 
 
-<<<<<<< HEAD
 def test_move_onto_boat_auto_embark(monkeypatch):
     game = setup_water_game(monkeypatch)
     monkeypatch.setattr(audio, "play_sound", lambda *a, **k: None)
@@ -90,9 +89,6 @@
     assert game.hero.naval_unit == "barge"
     assert game.world.grid[0][1].boat is None
 
-
-=======
->>>>>>> 17b2c822
 def test_embark_requires_adjacent_land(monkeypatch):
     game, boat = setup_open_sea_game(monkeypatch)
     monkeypatch.setattr(audio, "play_sound", lambda *a, **k: None)
