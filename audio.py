import os
import json
import sys
import logging
from typing import Dict, Optional

try:
    import pygame
    try:
        from .loaders.asset_manager import AssetManager
        from .loaders import audio_loader
    except ImportError:  # pragma: no cover - package vs script
        from loaders.asset_manager import AssetManager  # type: ignore
        from loaders import audio_loader  # type: ignore
except Exception:  # pragma: no cover - when pygame is unavailable
    pygame = None
    AssetManager = None  # type: ignore
    audio_loader = None  # type: ignore


_logger = logging.getLogger(__name__)


_logger = logging.getLogger(__name__)

import settings

_sounds: Dict[str, 'pygame.mixer.Sound'] = {}
_music_enabled: bool = True
_current_music: Optional[str] = None
_music_tracks: Dict[str, str] = {}
_default_music: Optional[str] = None
_music_volume: float = 1.0
_sfx_volume: float = 1.0
# Settings are persisted via :mod:`settings`
_SETTINGS_FILE = str(settings.SETTINGS_FILE)

# Optional ``AssetManager`` used to locate audio assets.  When ``None`` the
# module falls back to searching the built-in ``assets`` directory only.
_asset_manager: AssetManager | None = None


def set_asset_manager(manager: AssetManager) -> None:
    """Provide an :class:`~loaders.asset_manager.AssetManager` for lookups."""

    global _asset_manager
    _asset_manager = manager


def _find_asset(filename: str) -> Optional[str]:
    """Search the configured asset paths for ``filename``."""

    search_paths: list[str]
    if _asset_manager is not None:
        search_paths = list(_asset_manager.search_paths)
    else:
        search_paths = ["assets"]

    if audio_loader is not None:
        return audio_loader.find_audio_file(filename, search_paths)
    for base in search_paths:
        candidate = os.path.join(base, filename)
        if os.path.isfile(candidate):
            return candidate
    return None


def _has_mixer() -> bool:
    return pygame is not None and hasattr(pygame, 'mixer')


def _load_manifests() -> None:
    """Load sound and music manifests from the assets folder."""
    if audio_loader is None:
        return

    search_paths: list[str]
    if _asset_manager is not None:
        search_paths = list(_asset_manager.search_paths)
    else:
        search_paths = ["assets"]

    # Load sounds
    data = audio_loader.load_manifest("sounds.json", search_paths)
    for entry in data or []:
        key = entry.get("id")
        file = entry.get("file")
        if key and file:
            load_sound(key, file)

    # Load music tracks
    global _default_music
    music_data = audio_loader.load_manifest("music.json", search_paths)
    for entry in music_data or []:
        key = entry.get("id")
        file = entry.get("file")
        if key and file:
            _music_tracks[key] = file
            if _default_music is None:
                _default_music = key
            if entry.get("default"):
                _default_music = key


def init(asset_manager: AssetManager | None = None) -> None:
    """Initialise mixer and load core sounds.

    ``asset_manager`` may be provided to configure additional search paths for
    audio files.  The function silently returns if pygame's mixer is
    unavailable.  Missing sound files are ignored so the rest of the game can
    run in minimal environments without the audio assets.
    """

    if asset_manager is not None:
        set_asset_manager(asset_manager)

    if _has_mixer():
        if "SDL_AUDIODRIVER" not in os.environ:
            if sys.platform.startswith("win"):
                os.environ["SDL_AUDIODRIVER"] = "directsound"
<<<<<<< HEAD
            else:
                os.environ["SDL_AUDIODRIVER"] = "pulseaudio"
=======
            # leave other platforms unset
>>>>>>> f7eb38e3
        try:  # pragma: no cover - depends on system audio
            if not pygame.mixer.get_init():
                pygame.mixer.init()
        except Exception as exc:
            _logger.error("Failed to initialise audio mixer: %s", exc)
        if pygame.mixer.get_init() is None:
            _logger.warning("Audio device not available; sound will be disabled.")

    _load_manifests()


def load_sound(key: str, filename: str) -> None:
    """Load a sound from the assets directory under the given key."""
    if not _has_mixer():
        return
    path = _find_asset(filename)
    if path is None or not os.path.isfile(path):
        _logger.warning("Missing audio file %s", filename)
        return
    try:  # pragma: no cover - loading depends on external files
        snd = pygame.mixer.Sound(path)
        snd.set_volume(_sfx_volume)
        _sounds[key] = snd
    except Exception:
        pass


def _save_settings(extra: Optional[dict] | None = None) -> None:
    data = {"music_volume": _music_volume, "sfx_volume": _sfx_volume}
    if extra:
        data.update(extra)
    settings.save_settings(**data)


def load_settings() -> dict:
    """Load persisted settings and apply volumes."""
    data: dict = {}
    if os.path.isfile(_SETTINGS_FILE):
        try:
            with open(_SETTINGS_FILE, "r", encoding="utf-8") as f:
                data = json.load(f)
        except Exception:
            data = {}
    vol = data.get("volume")
    if vol is not None:
        try:
            volume_val = float(vol)
            set_music_volume(volume_val, save=False)
            set_sfx_volume(volume_val, save=False)
            settings.VOLUME = volume_val
        except Exception:
            set_music_volume(float(data.get("music_volume", _music_volume)), save=False)
            set_sfx_volume(float(data.get("sfx_volume", _sfx_volume)), save=False)
            settings.VOLUME = _music_volume
    else:
        set_music_volume(float(data.get("music_volume", _music_volume)), save=False)
        set_sfx_volume(float(data.get("sfx_volume", _sfx_volume)), save=False)
        settings.VOLUME = _music_volume
    track = data.get("music_track")
    if isinstance(track, str) and track:
        global _current_music
        _current_music = track
    return data


def save_settings(**extra: float | int | str | bool) -> None:
    """Persist current settings to ``settings.json``."""
    _save_settings(extra)


def set_music_volume(value: float, save: bool = True) -> None:
    """Set music volume (0.0-1.0) and optionally persist it."""
    global _music_volume
    _music_volume = max(0.0, min(value, 1.0))
    if _has_mixer():
        try:
            pygame.mixer.music.set_volume(_music_volume)
        except Exception:
            pass
    if save:
        _save_settings(None)


def get_music_volume() -> float:
    return _music_volume


def set_sfx_volume(value: float, save: bool = True) -> None:
    """Set sound effects volume (0.0-1.0)."""
    global _sfx_volume
    _sfx_volume = max(0.0, min(value, 1.0))
    if _has_mixer():
        for snd in _sounds.values():
            try:
                snd.set_volume(_sfx_volume)
            except Exception:
                pass
    if save:
        _save_settings(None)


def get_sfx_volume() -> float:
    return _sfx_volume


def get_music_tracks() -> list[str]:
    """Return list of available music track identifiers."""
    return list(_music_tracks.keys())


def get_current_music() -> Optional[str]:
    return _current_music


def get_default_music() -> Optional[str]:
    return _default_music


def play_sound(key: str) -> None:
    """Play a previously loaded sound identified by ``key``."""
    snd = _sounds.get(key)
    if snd is None:
        return
    try:  # pragma: no cover - actual playback
        snd.play()
    except Exception:
        pass


def play_music(track: str, loop: int = -1) -> None:
    """Start playing a music track referenced by ``track`` id or filename."""
    global _current_music
    if not _music_enabled or not _has_mixer():
        _current_music = track
        return
    filename = _music_tracks.get(track, track)
    path = _find_asset(filename)
    if path is None or not os.path.isfile(path):
        return
    try:  # pragma: no cover
        pygame.mixer.music.load(path)
        pygame.mixer.music.play(loop)
        pygame.mixer.music.set_volume(_music_volume)
        _current_music = track
    except Exception:
        _current_music = track


def stop_music() -> None:
    """Stop any currently playing music."""
    if not _has_mixer():
        return
    try:  # pragma: no cover
        pygame.mixer.music.stop()
    except Exception:
        pass


def set_music_enabled(value: bool) -> None:
    """Enable or disable music playback."""
    global _music_enabled
    _music_enabled = value
    if not value:
        stop_music()
    elif _current_music:
        play_music(_current_music)


def is_music_enabled() -> bool:
    return _music_enabled<|MERGE_RESOLUTION|>--- conflicted
+++ resolved
@@ -118,12 +118,8 @@
         if "SDL_AUDIODRIVER" not in os.environ:
             if sys.platform.startswith("win"):
                 os.environ["SDL_AUDIODRIVER"] = "directsound"
-<<<<<<< HEAD
             else:
                 os.environ["SDL_AUDIODRIVER"] = "pulseaudio"
-=======
-            # leave other platforms unset
->>>>>>> f7eb38e3
         try:  # pragma: no cover - depends on system audio
             if not pygame.mixer.get_init():
                 pygame.mixer.init()
