"""
Tactical combat implementation using Pygame.

The `Combat` class orchestrates a battle between the hero's army and an
enemy army on a grid.  Each unit takes a turn in order of initiative.
During the hero's turn, the player selects a unit, then chooses a square
to move to or an enemy to attack.  A basic AI controls enemy units.

This module does not import from `pygame.display` at import time; the game
loop should initialise Pygame and pass in the display surface.
"""

from __future__ import annotations

import os
import random
import sys
import copy
import math
from collections import deque
from dataclasses import dataclass
from typing import Callable, Deque, Dict, List, Optional, Tuple, Union
import json
from pathlib import Path

import pygame
import audio
import constants
import theme
from ui import combat_summary
from core import combat_ai, combat_render
from core.entities import Unit, UnitStats, apply_defence, ARTIFACT_CATALOG, Item, Hero
from core.status_effects import StatusEffect
from core import combat_rules
from core.fx import AnimatedFX, FXEvent, FXQueue, load_animation
from siege import Fortification, SiegeAction
try:  # flora support optional in tests
    from loaders.flora_loader import FloraLoader, PropInstance
except Exception:  # pragma: no cover
    FloraLoader = PropInstance = None  # type: ignore
from loaders.biomes import BiomeTileset
from loaders.asset_manager import AssetManager
# Battlefield definitions for background images and hero placement
from loaders.battlefield_loader import BattlefieldDef
# en haut de combat.py
from core.combat_screen import CombatHUD
from core.abilities import AbilityEngine, parse_abilities
from core.spell import (
    load_spells,
    cast_fireball,
    cast_chain_lightning,
    cast_heal,
    cast_ice_wall,
    Spell as SpellDef,
)
from core.faction import FactionDef
from ui.widgets.icon_button import IconButton
from core.vfx_manifest import get_vfx_entry

# Units with explicit hero/enemy image overrides. Other units default to an
# asset whose identifier matches ``UnitStats.name``.
UNIT_IMAGE_KEYS = {
    'Swordsman': {'hero': 'swordsman', 'enemy': 'swordsman'},
    'Archer': {'hero': 'archer', 'enemy': 'archer'},
    'Mage': {'hero': 'mage', 'enemy': 'mage'},
    'Priest': {'hero': 'priest', 'enemy': 'priest'},
    'Cavalry': {'hero': 'cavalry', 'enemy': 'cavalry'},
    'Dragon': {'hero': 'dragon', 'enemy': 'dragon'},

}

def _load_unit_spells() -> Dict[str, Dict[str, int]]:
    """Load unit spell definitions from JSON manifests.

    Each entry in ``assets/units/units.json`` and ``assets/units/creatures.json``
    may define an ``abilities`` mapping listing spells and their mana costs.  This
    function aggregates those into a single mapping keyed by unit name.
    """

    spells: Dict[str, Dict[str, int]] = {}
    base = Path(__file__).resolve().parent.parent / "assets" / "units"
    manifests = [
        (base / "units.json", "units", lambda n: n.replace("_", " ").title()),
        (base / "creatures.json", "creatures", lambda n: n),
    ]
    for path, key, transform in manifests:
        try:
            with open(path, encoding="utf-8") as fh:
                data = json.load(fh)
        except Exception:
            continue
        for entry in data.get(key, []):
            abilities = entry.get("abilities")
            if not abilities:
                continue
            name = entry.get("name") or entry.get("id")
            if not name:
                continue
            spells[transform(name)] = {k: int(v) for k, v in abilities.items()}
    return spells


# Mapping of unit types to their spells and mana costs loaded from manifests
UNIT_SPELLS: Dict[str, Dict[str, int]] = _load_unit_spells()

# Slot -> (x, y) coordinates for hero formations
FORMATION_COORDS: Dict[str, List[Tuple[int, int]]] = {
    "serree": [
        (0, 0), (0, 2), (0, 4), (0, 6), (1, 1), (1, 3), (1, 5)
    ],
    "relachee": [
        (0, 0), (0, 2), (0, 4), (0, 6), (2, 1), (2, 3), (2, 5)
    ],
    "carree": [
        (0, 0), (0, 2), (1, 0), (1, 2), (2, 0), (2, 2), (0, 4)
    ],
}


def water_battlefield_template() -> List[List[str]]:
    """Return a combat grid filled entirely with water tiles.

    Naval battles take place on open water with no obstacles.  The returned
    template mirrors the standard combat grid dimensions and contains only the
    ``"ocean"`` biome.
    """

    return [
        ["ocean" for _ in range(constants.COMBAT_GRID_WIDTH)]
        for _ in range(constants.COMBAT_GRID_HEIGHT)
    ]

@dataclass
class CombatSpell:
    """Represents a spell that can be cast during combat."""

    name: str
    cost: int
    target: str
    effect: Callable[["Combat", Unit, Union[Unit, Tuple[int, int], Tuple[Unit, Tuple[int, int]]], int], None]


class CombatUnit(Unit):
    """Unit used during combat with support for temporary status effects."""

    def __init__(self, stats: UnitStats, count: int, side: str) -> None:  # noqa: D401
        super().__init__(stats, count, side)
        # ``base_stats`` keeps an unmodified copy so that temporary modifiers
        # can be reapplied cleanly each turn.
        self.base_stats: UnitStats = copy.deepcopy(stats)
        self.effects: List[StatusEffect] = []

    # ------------------------------------------------------------------
    def refresh_base_stats(self) -> None:
        """Refresh ``base_stats`` to match current ``stats``."""

        self.base_stats = copy.deepcopy(self.stats)

    # ------------------------------------------------------------------
    def add_effect(self, effect: StatusEffect) -> None:
        """Attach ``effect`` to this unit."""

        self.effects.append(effect)

    # ------------------------------------------------------------------
    def get_effect(self, name: str) -> StatusEffect | None:
        for eff in self.effects:
            if eff.name == name:
                return eff
        return None

    # ------------------------------------------------------------------
    def remove_effect(self, name: str) -> None:
        self.effects = [e for e in self.effects if e.name != name]


class Combat:
    """Represents a single combat encounter."""
    # --- Exposer les constantes attendues par le HUD comme attributs de classe
    UNIT_SPELLS = UNIT_SPELLS
    UNIT_IMAGE_KEYS = UNIT_IMAGE_KEYS

    def __init__(
        self,
        screen: pygame.Surface,
        assets: AssetManager,
        hero_units: List[Unit],
        enemy_units: List[Unit],
        hero_mana: int = 3,
        hero_spells: Optional[Dict[str, int]] = None,
        combat_map: Optional[List[List[str]]] = None,
        flora_props: Optional[List["PropInstance"]] = None,
        flora_loader: Optional["FloraLoader"] = None,
        biome_tilesets: Optional[Dict[str, BiomeTileset]] = None,
        battlefield: Optional[BattlefieldDef] = None,
        num_obstacles: int = 0,
        unit_shadow_baked: Optional[Dict[str, bool]] = None,
        hero: Optional["Hero"] = None,
        hero_faction: Optional[FactionDef] = None,
        fortification: Optional[Fortification] = None,
        siege_actions: Optional[List[SiegeAction]] = None,
    ) -> None:
        self.screen = screen
        self.assets = assets
        # Create deep copies of units for combat so exploration state is preserved
        self.hero_units: List[CombatUnit] = [self.copy_unit(u) for u in hero_units]
        self.enemy_units: List[CombatUnit] = [self.copy_unit(u) for u in enemy_units]
        # Track initial enemy count to award experience
        self._initial_enemy_count = sum(u.count for u in self.enemy_units)
        self.units: List[CombatUnit] = self.hero_units + self.enemy_units
        self.hero_faction = hero_faction
        if hero_faction:
            for u in self.hero_units:
                for tag in hero_faction.unit_tags.get(u.stats.name, []):
                    if tag not in u.tags:
                        u.tags.append(tag)
                for stat, mod in hero_faction.doctrine.items():
                    if hasattr(u.stats, stat):
                        setattr(u.stats, stat, getattr(u.stats, stat) + mod)
            for rule in hero_faction.army_synergies:
                tag = rule.get("tag")
                min_count = int(rule.get("min", 0))
                morale = int(rule.get("morale", 0))
                if tag:
                    count = sum(1 for u in self.hero_units if tag in u.tags)
                    if count >= min_count:
                        for u in self.hero_units:
                            u.stats.morale += morale
        # --- Spells and abilities runtime ---
        self.spell_defs: Dict[str, SpellDef] = load_spells(os.path.join("assets", "spells", "spells.json"))
        self.ability_engine = AbilityEngine()
        self._rt_by_unit: dict[Unit, any] = {}
        self.spellbooks: Dict[Unit, Dict[str, SpellDef]] = {}
        uid = 0
        for u in self.units:
            specs = parse_abilities(getattr(u.stats, "abilities", []))
            self._rt_by_unit[u] = self.ability_engine.init_unit(uid, specs)
            book: Dict[str, SpellDef] = {}
            for sp in specs:
                sdef = self.spell_defs.get(sp.name)
                if sdef and not sdef.passive:
                    book[sdef.id] = sdef
            self.spellbooks[u] = book
            uid += 1
        for rt in self._rt_by_unit.values():
            self.ability_engine.on_battle_start(rt)

        # Finalise base stats after all modifiers have been applied
        for u in self.units:
            if isinstance(u, CombatUnit):
                u.refresh_base_stats()

        # --- HUD ---
        self.hud = CombatHUD()
        # Stack of active overlays (topmost drawn last)
        self.overlays: list = []
        # Grid representation; None or Unit
        self.grid: List[List[Optional[Unit]]] = [
            [None for _ in range(constants.COMBAT_GRID_WIDTH)]
            for _ in range(constants.COMBAT_GRID_HEIGHT)
        ]
        self.place_units()
        # Turn order
        self.turn_order: List[Unit] = []
        self.reset_turn_order()
        self.current_index: int = 0
        # Currently selected hero unit (only valid during hero's turn)
        self.selected_unit: Optional[Unit] = None
        # Action chosen by the player during the hero's turn
        self.selected_action: Optional[str] = None
        # Icon buttons for combat actions, populated during render.draw()
        self.action_buttons: Dict[str, IconButton] = {}
        # When casting a spell, store the caster and wait for target selection
        self.casting_spell: bool = False
        self.spell_caster: Optional[Unit] = None
        self.selected_spell: Optional[Spell] = None
        self.teleport_unit: Optional[Unit] = None
        self.hero_mana: int = hero_mana
        self.hero_spells: Dict[str, int] = hero_spells or {}
        # Battlefield definition provides background image and hero placement
        self.battlefield = battlefield or BattlefieldDef("default", "", (0, 0))
        self.combat_map: List[List[str]] = combat_map or [
            [self.battlefield.id for _ in range(constants.COMBAT_GRID_WIDTH)]
            for _ in range(constants.COMBAT_GRID_HEIGHT)
        ]
        # --- Siege mechanics ---
        self.fortification = fortification
        self.pending_siege_actions: List[SiegeAction] = siege_actions or []
        if self.pending_siege_actions:
            self.resolve_siege_actions()
        self.flora_loader = flora_loader
        self.flora_props: List["PropInstance"] = flora_props or []
        self.biome_tilesets = biome_tilesets or {}
        self.obstacles: set[tuple[int, int]] = set()
        self.unit_shadow_baked = unit_shadow_baked or {}
        # Flag to indicate user requested the main menu
        self.exit_to_menu = False
        self.hero_colour = getattr(hero, "colour", constants.BLUE)
        # Define available spells
        self.spells: Dict[str, CombatSpell] = {
            "Heal": CombatSpell("Heal", 1, "ally", self.spell_heal),
            "Buff": CombatSpell("Buff", 1, "ally", self.spell_buff),
            "Fireball": CombatSpell("Fireball", 1, "cell", self.spell_fireball),
            "Teleport": CombatSpell("Teleport", 1, "ally_cell", self.spell_teleport),
            "Chain Lightning": CombatSpell("Chain Lightning", 2, "cell", self.spell_chain_lightning),
            "Ice Wall": CombatSpell("Ice Wall", 1, "cell", self.spell_ice_wall),
            "Focus": CombatSpell("Focus", 1, "ally", self.spell_focus),
            "Shield Block": CombatSpell("Shield Block", 1, "ally", self.spell_shield_block),
            "Charge": CombatSpell("Charge", 1, "ally", self.spell_charge),
            "Dragon Breath": CombatSpell("Dragon Breath", 2, "cell", self.spell_dragon_breath),
        }
        self.spells_by_name: Dict[str, CombatSpell] = self.spells
        # Compute pixel dimensions of the combat grid for a hexagonal layout.
        # When a battlefield background image is available, derive the hex size
        # from that image so the grid fits nicely with lateral margins.
        self._battlefield_bg: Optional[pygame.Surface] = None
        if getattr(self.battlefield, "image", ""):
            try:
                self._battlefield_bg = pygame.image.load(self.battlefield.image).convert_alpha()
            except Exception:
                self._battlefield_bg = None

        cols = constants.COMBAT_GRID_WIDTH
        rows = constants.COMBAT_GRID_HEIGHT
        self.hex_width = constants.COMBAT_HEX_SIZE
        self.hex_height = int(self.hex_width * math.sqrt(3) / 2)
        self.grid_pixel_width = int(
            self.hex_width + (cols - 1) * self.hex_width * 3 / 4
        )
        self.grid_pixel_height = int(
            self.hex_height * rows + self.hex_height / 2
        )
        # Offset and zoom/pan state
        self.offset_x = 10
        self.offset_y = 10
        self.zoom = 1.0
        self._dragging = False
        # Automatic control flag and button
        self.auto_mode: bool = False
        self.auto_button: Optional[IconButton] = None
        self._auto_resolve_done: bool = False
        # Damage statistics for post battle summary
        self.damage_stats: Dict[Unit, Dict[str, int]] = {
            u: {"dealt": 0, "taken": 0} for u in self.units
        }
        # Combat log messages
        self.log: List[str] = []
        # Active ice walls on the grid with remaining duration
        self.ice_walls: Dict[Tuple[int, int], int] = {}
        if num_obstacles:
            self.generate_obstacles(num_obstacles)
        # Queue for transient visual effects
        self.fx_queue = FXQueue()
        # Load hit effect sprite sheets (explosions, sparks)
        self._hit_effect_sprites: Dict[str, List[pygame.Surface]] = {}
        for _kind in ("explosion", "spark"):
            frames = load_animation(self.assets, f"vfx/{_kind}", constants.COMBAT_TILE_SIZE, constants.COMBAT_TILE_SIZE)
            self._hit_effect_sprites[_kind] = frames
        # Reference to hero for awarding loot
        self.hero = hero
        self.loot: List[Item] = []

    # ------------------------------------------------------------------
    # Siege resolution
    # ------------------------------------------------------------------

    def resolve_siege_actions(self) -> None:
        """Apply any queued siege actions against the fortification."""

        for action in list(self.pending_siege_actions):
            action.resolve()
        self.pending_siege_actions.clear()

    # ------------------------------------------------------------------
    # Experience calculation
    # ------------------------------------------------------------------

    def experience_gained(self) -> int:
        """Calculate experience based on defeated enemy creatures."""
        remaining = sum(u.count for u in self.enemy_units if u.is_alive)
        defeated = self._initial_enemy_count - remaining
        return max(0, defeated * 10)

    def generate_loot(self) -> List[Item]:
        """Generate artifact loot based on enemy strength."""
        power = sum(u.count * (u.stats.attack_min + u.stats.attack_max) for u in self.enemy_units)
        if power > 120:
            rarities = {"legendary": 0.1, "rare": 0.3, "uncommon": 0.4, "common": 0.2}
        elif power > 60:
            rarities = {"rare": 0.3, "uncommon": 0.5, "common": 0.2}
        elif power > 30:
            rarities = {"uncommon": 0.6, "common": 0.4}
        else:
            rarities = {"common": 1.0}
        candidates = [a for a in ARTIFACT_CATALOG if a.rarity in rarities]
        if not candidates:
            return []
        weights = [rarities[a.rarity] for a in candidates]
        chosen = random.choices(candidates, weights=weights, k=1)[0]
        return [copy.deepcopy(chosen)]

    @staticmethod
    def copy_unit(unit: Unit) -> CombatUnit:
        """Return a copy of a unit with identical stats and state."""

        new_unit = CombatUnit(copy.deepcopy(unit.stats), unit.count, unit.side)
        new_unit.current_hp = unit.current_hp
        new_unit.attack_bonus = unit.attack_bonus
        new_unit.tags = list(unit.tags)
        new_unit.refresh_base_stats()
        return new_unit

    def get_unit_image(self, unit: Unit, size: Tuple[int, int]) -> Optional[pygame.Surface]:
        """Return a surface for the unit scaled to ``size`` if available."""
        img: Optional[pygame.Surface] = None
        # Look up an explicit mapping for this unit and side.  If none exists,
        # fall back to using the unit's ``stats.name`` directly which matches
        # the identifier used when loading creature assets.
        key = UNIT_IMAGE_KEYS.get(unit.stats.name, {}).get(unit.side, unit.stats.name)
        img = self.assets.get(key)
        if img is None:
            frames = self.assets.get(unit.stats.sheet)
            if isinstance(frames, list) and frames:
                start, _ = (
                    unit.stats.hero_frames if unit.side == "hero" else unit.stats.enemy_frames
                )
                if 0 <= start < len(frames):
                    img = frames[start]
        if img and img.get_size() != size:
            if hasattr(pygame.transform, "smoothscale"):
                img = pygame.transform.smoothscale(img, size)
            else:
                img = pygame.transform.scale(img, size)
        return img

    def add_log(self, msg: str) -> None:
        """Append a message to the combat log."""
        self.log.append(msg)

    def log_damage(self, attacker: Unit, defender: Unit, dmg: int) -> None:
        """Record damage dealt and taken for statistics."""
        self.damage_stats.setdefault(attacker, {"dealt": 0, "taken": 0})
        self.damage_stats.setdefault(defender, {"dealt": 0, "taken": 0})
        self.damage_stats[attacker]["dealt"] += dmg
        self.damage_stats[defender]["taken"] += dmg

    def show_spellbook(self) -> None:
        """Display the hero's spellbook overlay."""
        try:  # pragma: no cover - allow running without package context
            from ui.spellbook_overlay import SpellbookOverlay
        except ImportError:  # pragma: no cover
            from .ui.spellbook_overlay import SpellbookOverlay  # type: ignore
        # Defer drawing and event handling to the main loop via overlay stack
        self.overlays.append(SpellbookOverlay(self.screen, self))

    def show_stats(self) -> None:
        """Display a summary of combat damage for all units."""
        heading_font = theme.get_font(36) or pygame.font.SysFont(None, 36)
        font = theme.get_font(24) or pygame.font.SysFont(None, 24)

        overlay = combat_summary.build_overlay(self.screen)
        panel_rect = overlay()
        ok_rect = pygame.Rect(0, 0, 80, 40)
        ok_rect.center = (panel_rect.centerx, panel_rect.bottom - 40)

        # Determine battle outcome for heading and message
        hero_alive = any(u.is_alive for u in self.hero_units)
        enemy_alive = any(u.is_alive for u in self.enemy_units)
        victory = hero_alive and not enemy_alive
        heading_text = "Victoire" if victory else "Défaite"
        experience = self.experience_gained()
        total_damage = sum(stats["dealt"] for stats in self.damage_stats.values())
        loot_items: List[Item] = []
        if victory and self.hero is not None:
            if not self.loot:
                self.loot = self.generate_loot()
                for item in self.loot:
                    self.hero.inventory.append(item)
            loot_items = self.loot

        # Determine images for the header zone.  Show the hero portrait if
        # available, otherwise fall back to the strongest surviving unit on
        # each side.
        img_size = (64, 64)

        def strongest_unit(units: List[Unit]) -> Optional[Unit]:
            alive = [u for u in units if u.is_alive]
            if not alive:
                return None
            return max(alive, key=lambda u: u.stats.attack_max)

        hero_image: Optional[pygame.Surface] = None
        if self.hero and getattr(self.hero, "portrait", None):
            portrait = self.hero.portrait
            if isinstance(portrait, pygame.Surface):
                hero_image = portrait
            else:
                hero_image = self.assets.get(portrait)
            if hero_image and hero_image.get_size() != img_size:
                if hasattr(pygame.transform, "smoothscale"):
                    hero_image = pygame.transform.smoothscale(hero_image, img_size)
                else:
                    hero_image = pygame.transform.scale(hero_image, img_size)
        if hero_image is None:
            unit = strongest_unit(self.hero_units)
            if unit:
                hero_image = self.get_unit_image(unit, img_size)

        enemy_image: Optional[pygame.Surface] = None
        unit = strongest_unit(self.enemy_units)
        if unit:
            enemy_image = self.get_unit_image(unit, img_size)

        while True:
            for event in pygame.event.get():
                if event.type == pygame.QUIT:
                    pygame.quit()
                    sys.exit()
                elif event.type == pygame.MOUSEBUTTONDOWN and event.button == 1:
                    if ok_rect.collidepoint(event.pos):
                        return

            # Background and panel
            overlay()

            # Header zone with portraits
            header_height = img_size[1] + 40
            heading_surf = heading_font.render(
                heading_text, True, theme.PALETTE["text"]
            )
            self.screen.blit(
                heading_surf,
                heading_surf.get_rect(
                    center=(panel_rect.centerx, panel_rect.y + header_height // 2)
                ),
            )
            if hero_image:
                self.screen.blit(
                    hero_image,
                    (panel_rect.x + 20, panel_rect.y + header_height // 2 - img_size[1] // 2),
                )
            if enemy_image:
                self.screen.blit(
                    enemy_image,
                    (
                        panel_rect.right - 20 - img_size[0],
                        panel_rect.y + header_height // 2 - img_size[1] // 2,
                    ),
                )

            # Reward and experience section
            msg_lines = [
                f"Expérience gagnée : {experience}",
                f"Dégâts totaux infligés : {total_damage}",
            ]
            if loot_items:
                names = ", ".join(item.name for item in loot_items)
                msg_lines.append(f"Butin : {names}")
            msg_y = panel_rect.y + header_height + 20
            for i, line in enumerate(msg_lines):
                msg_surf = font.render(line, True, theme.PALETTE["text"])
                self.screen.blit(
                    msg_surf,
                    msg_surf.get_rect(
                        center=(panel_rect.centerx, msg_y + i * 30)
                    ),
                )

            # Column headings
            left_x = panel_rect.x + 50
            right_x = panel_rect.centerx + 50
            header_y = msg_y + len(msg_lines) * 30 + 40
            ally_title = font.render("Alliés", True, theme.PALETTE["text"])
            enemy_title = font.render("Ennemis", True, theme.PALETTE["text"])
            self.screen.blit(ally_title, (left_x, header_y - 30))
            self.screen.blit(enemy_title, (right_x, header_y - 30))
            columns = [("Unité", 60), ("Infligés", 220), ("Subis", 300)]
            for text, offset in columns:
                surf = font.render(text, True, theme.PALETTE["text"])
                self.screen.blit(surf, (left_x + offset, header_y))
                self.screen.blit(surf, (right_x + offset, header_y))

            def truncate(text: str, max_width: int) -> str:
                while font.size(text)[0] > max_width and len(text) > 0:
                    text = text[:-1]
                if font.size(text)[0] > max_width and len(text) > 3:
                    text = text[:-3] + "..."
                return text

            name_width = 150

            # Rows for each side
            y_left = header_y + 40
            for unit in self.hero_units:
                stats = self.damage_stats.get(unit, {"dealt": 0, "taken": 0})
                img = self.get_unit_image(unit, (32, 32))
                if img:
                    self.screen.blit(img, (left_x, y_left))
                name = truncate(unit.stats.name, name_width)
                dealt = font.render(str(stats["dealt"]), True, theme.PALETTE["text"])
                taken = font.render(str(stats["taken"]), True, theme.PALETTE["text"])
                self.screen.blit(font.render(name, True, theme.PALETTE["text"]), (left_x + 60, y_left))
                self.screen.blit(dealt, (left_x + 220, y_left))
                self.screen.blit(taken, (left_x + 300, y_left))
                y_left += 40

            y_right = header_y + 40
            for unit in self.enemy_units:
                stats = self.damage_stats.get(unit, {"dealt": 0, "taken": 0})
                img = self.get_unit_image(unit, (32, 32))
                if img:
                    self.screen.blit(img, (right_x, y_right))
                name = truncate(unit.stats.name, name_width)
                dealt = font.render(str(stats["dealt"]), True, theme.PALETTE["text"])
                taken = font.render(str(stats["taken"]), True, theme.PALETTE["text"])
                self.screen.blit(font.render(name, True, theme.PALETTE["text"]), (right_x + 60, y_right))
                self.screen.blit(dealt, (right_x + 220, y_right))
                self.screen.blit(taken, (right_x + 300, y_right))
                y_right += 40

            # OK button
            pygame.draw.rect(self.screen, theme.PALETTE["accent"], ok_rect)
            pygame.draw.rect(
                self.screen, theme.PALETTE["text"], ok_rect, theme.FRAME_WIDTH
            )
            ok_text = font.render("OK", True, theme.PALETTE["text"])
            self.screen.blit(ok_text, ok_text.get_rect(center=ok_rect.center))
            pygame.display.flip()

    def place_units(self) -> None:
        """Place hero and enemy units on their starting positions."""
        # Clear grid
        for y in range(constants.COMBAT_GRID_HEIGHT):
            for x in range(constants.COMBAT_GRID_WIDTH):
                self.grid[y][x] = None

        # Hero formation
        hero_obj = getattr(self, "hero", None)
        formation = getattr(hero_obj, "formation", "serree")
        coords = FORMATION_COORDS.get(formation, FORMATION_COORDS["serree"])
        for idx, unit in enumerate(self.hero_units):
            if idx >= len(coords):
                break
            x, y = coords[idx]
            if 0 <= x < constants.COMBAT_GRID_WIDTH and 0 <= y < constants.COMBAT_GRID_HEIGHT:
                if self.grid[y][x] is None:
                    self.grid[y][x] = unit
                    unit.x = x
                    unit.y = y

        # Enemy uses tight formation mirrored horizontally
        enemy_coords = [
            (constants.COMBAT_GRID_WIDTH - 1 - x, y) for x, y in FORMATION_COORDS["serree"]
        ]
        for idx, unit in enumerate(self.enemy_units):
            if idx >= len(enemy_coords):
                break
            x, y = enemy_coords[idx]
            if 0 <= x < constants.COMBAT_GRID_WIDTH and 0 <= y < constants.COMBAT_GRID_HEIGHT:
                if self.grid[y][x] is None:
                    self.grid[y][x] = unit
                    unit.x = x
                    unit.y = y

    def reset_turn_order(self) -> None:
        """Initialise a new round by sorting units by initiative and resetting acted flag."""
        self.turn_order = [u for u in self.units if u.is_alive]
        random.shuffle(self.turn_order)
        self.turn_order.sort(key=lambda u: u.initiative, reverse=True)
        for u in self.turn_order:
            u.acted = False
        combat_rules.start_round_reset_retaliations(self.turn_order)
        self.current_index = 0

    def _rt(self, unit: Unit):
        return self._rt_by_unit.get(unit)

    def _apply_effects(self, effects: list[dict], source: Optional[Unit] = None) -> None:
        for e in effects or []:
            t = e.get("type")
            if t == "fx":
                # Image clé -> assets ; position en grille convertie en pixels
                key = e.get("asset")
                pos = e.get("pos")
                if key and pos:
                    self.show_effect(key, pos)
            elif t == "projectile":
                key = e.get("asset")
                src = e.get("from"); dst = e.get("to")
                if key and src and dst:
                    self.animate_projectile(key, src, dst)
            elif t == "status":
                unit = self._find_unit_by_id(e.get("target"))
                if unit:
                    self.add_status(
                        unit,
                        e.get("status", ""),
                        e.get("duration", 1),
                        e.get("modifiers"),
                        e.get("icon"),
                    )
            elif t == "heal":
                u = self._find_unit_by_id(e.get("target"))
                if u:
                    u.current_hp = min(u.stats.max_hp, u.current_hp + int(e.get("value",0)))
            elif t == "damage":
                u = self._find_unit_by_id(e.get("target"))
                if u:
                    attacker = source or self.turn_order[self.current_index]
                    self.resolve_damage(attacker, u, int(e.get("value",0)), e.get("element","magic"))
            elif t == "knockback":
                u = self._find_unit_by_id(e.get("target"))
                if u:
                    nx, ny = u.x + int(e.get("dx",0)), u.y + int(e.get("dy",0))
                    if 0 <= nx < constants.COMBAT_GRID_WIDTH and 0 <= ny < constants.COMBAT_GRID_HEIGHT:
                        if self.grid[ny][nx] is None:
                            self.move_unit(u, nx, ny)
            elif t == "spawn":
                if e.get("entity") == "ice_wall":
                    pos = e.get("pos")
                    if pos:
                        self.ice_walls[tuple(pos)] = 2

    def _find_unit_by_id(self, unit_id: int) -> Optional[Unit]:
        # nos unités n'ont pas d'ID global : on retombe sur “unit_id” == index d'init
        try:
            return self.units[unit_id]
        except Exception:
            return None

    # ------------------------------------------------------------------
    # Spells
    # ------------------------------------------------------------------

    def get_spell(self, name: str) -> Spell:
        return self.spells_by_name[name]

    def start_spell(self, caster: Unit, name: str) -> bool:
        """Prepare ``caster`` to cast the spell ``name``.

        This validates that the unit knows the spell and that the hero has
        sufficient mana in the appropriate pool.  On success the combat state is updated so that the
        next click will select the spell target.
        ``True`` is returned if casting can begin, otherwise ``False``.
        """

        if name not in UNIT_SPELLS.get(caster.stats.name, {}) and name not in self.hero_spells:
            return False
        spell = self.get_spell(name)
        is_unit_spell = name in UNIT_SPELLS.get(caster.stats.name, {})
        if is_unit_spell:
            if caster.mana < spell.cost:
                return False
        else:
            if self.hero_mana < spell.cost:
                return False
        self.casting_spell = True
        self.spell_caster = caster
        self.selected_spell = spell
        self.teleport_unit = None
        return True

    def cast_spell(
        self, spell: Spell, caster: Unit, target: Union[Unit, Tuple[int, int], Tuple[Unit, Tuple[int, int]]]
    ) -> None:
        """Resolve a spell, consuming mana and applying its effect."""
        is_unit_spell = spell.name in UNIT_SPELLS.get(caster.stats.name, {})
        if is_unit_spell:
            if caster.mana < spell.cost:
                return
            level = self.hero_spells.get(spell.name, 1)
            spell.effect(caster, target, level)
            caster.mana -= spell.cost
        else:
            if self.hero_mana < spell.cost:
                return
            level = self.hero_spells.get(spell.name, 1)
            spell.effect(caster, target, level)
            self.hero_mana -= spell.cost
        # Trigger hit effect on target position for damaging spells
        if spell.name in {"Fireball", "Chain Lightning", "Dragon Breath"}:
            impact: Optional[Tuple[int, int]] = None
            if isinstance(target, Unit):
                impact = (target.x, target.y)
            elif isinstance(target, tuple):
                if isinstance(target[0], Unit) and isinstance(target[1], tuple):
                    impact = target[1]
                elif len(target) == 2 and isinstance(target[0], int):
                    impact = target  # direct cell target
            if impact:
                self.show_hit_effect(impact, "explosion")
        self.casting_spell = False
        self.spell_caster = None
        self.selected_spell = None
        self.teleport_unit = None

    # Generic resolution helpers

    def resolve_damage(self, attacker: Unit, defender: Unit, dmg: int, element: str) -> None:
        rt_def = self._rt(defender)
        if rt_def:
            new_dmg, eff, info = self.ability_engine.modify_incoming_damage(
                rt_def, dmg, element, is_melee=False, tile_biome=None
            )
            self._apply_effects(eff)
            if info.get("miss"):
                self.log_damage(attacker, defender, 0)
                return
            dmg = new_dmg
        adjusted = apply_defence(dmg, defender, "magic")
        self.log_damage(attacker, defender, adjusted)
        defender.take_damage(adjusted)
        self.show_hit_effect((defender.x, defender.y), "explosion")
        if not defender.is_alive:
            self.remove_unit_from_grid(defender)

    def damage_area(
        self, caster: Unit, center: Tuple[int, int], radius: int, dmg: int, element: str
    ) -> None:
        cx, cy = center
        for x in range(cx - radius, cx + radius + 1):
            for y in range(cy - radius, cy + radius + 1):
                if 0 <= x < constants.COMBAT_GRID_WIDTH and 0 <= y < constants.COMBAT_GRID_HEIGHT:
                    unit = self.grid[y][x]
                    if unit and unit.side != caster.side:
                        self.resolve_damage(caster, unit, dmg, element)

    def add_status(
        self,
        unit: CombatUnit,
        status: str,
        turns: int,
        modifiers: Optional[Dict[str, int]] | None = None,
        icon: Optional[str] | None = None,
    ) -> None:
        """Attach a :class:`StatusEffect` to ``unit``."""

        effect = StatusEffect(status, turns, modifiers or {}, icon or f"status_{status}")
        unit.add_effect(effect)

    def get_status(self, unit: CombatUnit, status: str) -> int:
        eff = unit.get_effect(status)
        return eff.duration if eff else 0

    def consume_status(self, unit: CombatUnit, status: str) -> None:
        unit.remove_effect(status)

    def apply_status_effects(self, unit: CombatUnit) -> None:
        if not unit.effects:
            return

        # Reset stats to baseline before applying modifiers
        unit.stats = copy.deepcopy(unit.base_stats)
        for effect in list(unit.effects):
            for attr, mod in effect.modifiers.items():
                if hasattr(unit.stats, attr):
                    setattr(unit.stats, attr, getattr(unit.stats, attr) + mod)
            if effect.name == "burn":
                self.log_damage(unit, unit, 5)
                unit.take_damage(5)
                if not unit.is_alive:
                    self.remove_unit_from_grid(unit)
            effect.duration -= 1
            if effect.duration <= 0:
                unit.effects.remove(effect)

    def resolve_attack(self, attacker: Unit, defender: Unit, attack_type: str) -> int:
        # Orientation and distance for flanking
        dx = defender.x - attacker.x
        dy = defender.y - attacker.y
        direction = (
            0 if dx == 0 else (1 if dx > 0 else -1),
            0 if dy == 0 else (1 if dy > 0 else -1),
        )
        attacker.facing = direction
        dist = self.hex_distance((attacker.x, attacker.y), (defender.x, defender.y))
        flank = combat_rules.flanking_bonus(attacker, defender)

        blocked: set[Tuple[int, int]] = set(self.obstacles) | set(self.ice_walls)
        for u in self.units:
            if not u.is_alive:
                continue
            if u is attacker or u is defender:
                continue
            blocked.add((u.x, u.y))
        result = combat_rules.compute_damage(
            attacker,
            defender,
            attack_type=attack_type,
            distance=dist,
            obstacles=blocked,
        )
        base = result["value"]
        luck_mul = result.get("luck", 1.0)
        if luck_mul > 1.0:
            self.add_log(f"Lucky strike by {attacker.stats.name}!")
            self.show_effect("luck_fx", (attacker.x, attacker.y))
        elif luck_mul < 1.0:
            self.add_log(f"Unlucky hit by {attacker.stats.name}.")
            self.show_effect("luck_fx", (attacker.x, attacker.y))
        if flank > 1.0:
            print("Flanking attack!")

        # Sortants (bonus charge, etc.)
        rt_att = self._rt(attacker)
        if rt_att:
            base, eff_o = self.ability_engine.modify_outgoing_damage(rt_att, base, {"attack_type": attack_type})
            self._apply_effects(eff_o)

        # Entrants (évasion, résistances…)
        rt_def = self._rt(defender)
        info = {}
        if rt_def:
            new_dmg, eff_i, info = self.ability_engine.modify_incoming_damage(
                rt_def,
                base,
                dmg_type=("magic" if attack_type == "spell" else "physical"),
                is_melee=(attack_type == "melee"),
                tile_biome=None,
            )
            self._apply_effects(eff_i)
            if info.get("miss"):
                self.log_damage(attacker, defender, 0)
                return 0
            base = new_dmg

        # Bouclier / focus via statuts
        if attack_type == 'ranged' and self.get_status(attacker, 'focus'):
            base *= 2
            self.consume_status(attacker, 'focus')
        if attack_type == 'melee' and self.get_status(defender, 'shield_block'):
            self.consume_status(defender, 'shield_block')
            self.log_damage(attacker, defender, 0)
            return 0

        # Apply damage
        self.log_damage(attacker, defender, base)
        defender_id = self.units.index(defender)
        defender.take_damage(base)
        self.show_hit_effect((defender.x, defender.y), "spark")
        dead = not defender.is_alive
        if dead:
            self.remove_unit_from_grid(defender)

        # Defender now faces attacker
        defender.facing = (-direction[0], -direction[1])

        # Réaction on-hit
        if attack_type == 'melee' and rt_def:
            eff = self.ability_engine.on_attacked_by_melee(rt_def, self.units.index(attacker))
            self._apply_effects(eff)

        # On-kill
        if dead and rt_att:
            eff = self.ability_engine.on_kill(rt_att, defender_id)
            self._apply_effects(eff)

        # Retaliation
        if attack_type == 'melee' and defender.is_alive and combat_rules.can_retaliate(defender):
            ret = combat_rules.compute_damage(defender, attacker, attack_type='melee')
            ret_dmg = ret["value"]
            luck_r = ret.get("luck", 1.0)
            if luck_r > 1.0:
                self.add_log(f"Lucky strike by {defender.stats.name}!")
            elif luck_r < 1.0:
                self.add_log(f"Unlucky hit by {defender.stats.name}.")
            self.log_damage(defender, attacker, ret_dmg)
            attacker.take_damage(ret_dmg)
            self.show_hit_effect((attacker.x, attacker.y), "spark")
            if not attacker.is_alive:
                self.remove_unit_from_grid(attacker)
            combat_rules.consume_retaliation(defender)
            defender.facing = (-direction[0], -direction[1])

        if self.get_status(attacker, 'charge'):
            self.consume_status(attacker, 'charge')
        return base


    # Spell effect implementations

    def spell_heal(self, caster: Unit, target: Unit, level: int) -> None:
        spell = self.spell_defs.get("heal")
        if not spell:
            return
        target_id = self.units.index(target)
        effects = cast_heal(spell, level, target_id)
        if caster.stats.name == "Priest" and effects:
            effects[0]["value"] = 100
        self._apply_effects(effects, caster)
        st = self._rt(caster)
        if st and "heal" in st.ability_states:
            st.ability_states["heal"].cooldown = st.ability_states["heal"].cooldown_max

    def spell_buff(self, _: Unit, target: Unit, level: int) -> None:
        target.attack_bonus += 2 * level

    def spell_fireball(self, caster: Unit, pos: Tuple[int, int], level: int) -> None:
        x, y = pos
        self.animate_projectile("fireball", (caster.x, caster.y), pos)
        dmg = 30 * level
        for dx in (-1, 0, 1):
            for dy in (-1, 0, 1):
                tx, ty = x + dx, y + dy
                if 0 <= tx < constants.COMBAT_GRID_WIDTH and 0 <= ty < constants.COMBAT_GRID_HEIGHT:
                    unit = self.grid[ty][tx]
                    if unit and unit.side != caster.side:
                        self.resolve_damage(caster, unit, dmg, 'fire')
                        if not unit.is_alive:
                            self.remove_unit_from_grid(unit)
        st = self._rt(caster)
        if st and "fireball" in st.ability_states:
            st.ability_states["fireball"].cooldown = st.ability_states["fireball"].cooldown_max

    def spell_teleport(self, _: Unit, data: Tuple[Unit, Tuple[int, int]], level: int) -> None:  # noqa: ARG002
        unit, (x, y) = data
        if 0 <= x < constants.COMBAT_GRID_WIDTH and 0 <= y < constants.COMBAT_GRID_HEIGHT:
            if self.grid[y][x] is None and (x, y) not in self.obstacles:
                self.move_unit(unit, x, y)

    def spell_chain_lightning(self, caster: Unit, pos: Tuple[int, int], level: int) -> None:
        dmg = 25 * level
        self.animate_projectile("chain_lightning", (caster.x, caster.y), pos)
        self.damage_area(caster, pos, 1, dmg, 'shock')
        st = self._rt(caster)
        if st and "chain_lightning" in st.ability_states:
            st.ability_states["chain_lightning"].cooldown = st.ability_states["chain_lightning"].cooldown_max

    def spell_ice_wall(self, caster: Unit, pos: Tuple[int, int], level: int) -> None:  # noqa: ARG002
        spell = self.spell_defs.get("ice_wall")
        if not spell:
            return
        length = int(spell.data.get("wall_length", 3))
        line = [(pos[0] + i, pos[1]) for i in range(length)]
        effects = cast_ice_wall(spell, line, self.fx_queue, self.assets)
        self._apply_effects(effects, caster)
        st = self._rt(caster)
        if st and "ice_wall" in st.ability_states:
            st.ability_states["ice_wall"].cooldown = st.ability_states["ice_wall"].cooldown_max

    def spell_focus(self, _: Unit, target: Unit, level: int) -> None:  # noqa: ARG002
        self.show_effect("focus", (target.x, target.y))
        self.add_status(target, 'focus', 1)

    def spell_shield_block(self, _: Unit, target: Unit, level: int) -> None:  # noqa: ARG002
        self.show_effect("shield_block", (target.x, target.y))
        self.add_status(target, 'shield_block', 1)

    def spell_charge(self, caster: Unit, target: Unit, level: int) -> None:  # noqa: ARG002
        self.show_effect("charge", (target.x, target.y))
        self.add_status(target, 'charge', 1)

    def spell_dragon_breath(self, caster: Unit, pos: Tuple[int, int], level: int) -> None:
        dmg = 40 * level
        self.animate_projectile("dragon_breath", (caster.x, caster.y), pos)
        cx, cy = pos
        for x in range(cx - 3, cx + 4):
            for y in range(cy - 3, cy + 4):
                if 0 <= x < constants.COMBAT_GRID_WIDTH and 0 <= y < constants.COMBAT_GRID_HEIGHT:
                    unit = self.grid[y][x]
                    if unit and unit.side != caster.side:
                        self.resolve_damage(caster, unit, dmg, 'fire')
                        self.add_status(unit, 'burn', 2)

    def advance_turn(self) -> None:
        """Advance to the next unit's turn, starting a new round if necessary."""
        unit = self.turn_order[self.current_index]
        # Handle morale effects
        if unit.skip_turn:
            unit.acted = True
            unit.skip_turn = False
        if unit.acted and unit.extra_turns > 0:
            self.show_effect("morale_fx", (unit.x, unit.y))
            unit.extra_turns -= 1
            unit.acted = False
            return

        # Decrement ice wall durations
        for pos in list(self.ice_walls):
            self.ice_walls[pos] -= 1
            if self.ice_walls[pos] <= 0:
                del self.ice_walls[pos]

        self.current_index += 1
        # Skip dead units and those that have already acted
        while self.current_index < len(self.turn_order) and (
            not self.turn_order[self.current_index].is_alive
            or self.turn_order[self.current_index].acted
        ):
            self.current_index += 1
        if self.current_index >= len(self.turn_order):
            # End of round: start a new round
            self.reset_turn_order()

    def apply_passive_abilities(self, unit: Unit) -> None:
        """Apply passive abilities that trigger at the start of the unit's turn."""
        self.apply_status_effects(unit)
        if "passive_heal" in unit.stats.abilities:
            allies = self.hero_units if unit.side == "hero" else self.enemy_units
            for ally in allies:
                if ally.is_alive and ally.current_hp < ally.stats.max_hp:
                    ally.current_hp = min(ally.stats.max_hp, ally.current_hp + 5)
                    break

    def check_morale(self, unit: Unit) -> None:
        """Apply morale effects to a unit at the start of its turn."""
        outcome = combat_rules.roll_morale(unit.stats.morale)
        if outcome > 0:
            unit.extra_turns = 1
            self.add_log(f"{unit.stats.name} is inspired and gains an extra action!")
        elif outcome < 0:
            unit.skip_turn = True
            self.add_log(f"{unit.stats.name} falters and loses its action!")
            self.show_effect("morale_fx", (unit.x, unit.y))

    def get_available_actions(self, unit: Unit) -> List[str]:
        """Return the list of action identifiers available to ``unit``."""
        actions = ["move", "melee"]
        costs = UNIT_SPELLS.get(unit.stats.name, {})
        min_cost = min(costs.values()) if costs else None
        can_cast_unit = min_cost is not None and unit.mana >= min_cost
        if unit.stats.name == "Mage":
            if can_cast_unit:
                actions.append("spell")
        else:
            if unit.stats.attack_range > unit.stats.min_range:
                actions.append("ranged")
            if can_cast_unit:
                actions.append("spell")
        actions.append("wait")
        return actions

    # ------------------------------------------------------------------
    def use_ability(self) -> None:
        """Attempt to use the current unit's special ability or spell."""
        if not self.turn_order:
            return
        unit = self.turn_order[self.current_index]
        spells = self.UNIT_SPELLS.get(unit.stats.name, {})
        if not spells:
            return
        if len(spells) == 1:
            name, cost = next(iter(spells.items()))
            if unit.mana >= cost:
                self.start_spell(unit, name)
                unit.acted = True
                self.advance_turn()
                self.selected_action = None
                self.selected_unit = None
        else:
            self.selected_unit = unit
            self.selected_action = "spell"

    def swap_positions(self) -> None:
        """Swap the selected unit with another friendly unit if possible."""
        src = self.selected_unit
        if src is None:
            self.selected_unit = self.turn_order[self.current_index]
            return
        target: Optional[Unit] = None
        for u in self.hero_units:
            if u is not src and u.is_alive:
                target = u
                break
        if not target:
            return
        sx, sy = src.x, src.y
        tx, ty = target.x, target.y
        self.grid[sy][sx], self.grid[ty][tx] = self.grid[ty][tx], self.grid[sy][sx]
        src.x, src.y, target.x, target.y = tx, ty, sx, sy
        self.selected_unit = None
        self.selected_action = None

    def flee(self) -> None:
        """End the combat as a loss for the hero side."""
        for u in self.hero_units:
            u.count = 0
        self.add_log("The hero flees!")
        audio.play_sound('defeat')
        self.exit_to_menu = True

    def surrender(self) -> None:
        """Surrender the battle, counting as a defeat."""
        if self.hero:
            self.hero.gold = self.hero.gold // 2
            for res in self.hero.resources:
                self.hero.resources[res] = self.hero.resources[res] // 2
        self.add_log("The hero surrenders!")
        audio.play_sound('defeat')
        self.exit_to_menu = True

    def auto_resolve(self) -> None:
        """Resolve the battle automatically using the auto-resolve module."""
        from . import auto_resolve as ar

        hero_wins, exp, heroes, enemies = ar.resolve(self.hero_units, self.enemy_units)
        for src, res in zip(self.hero_units, heroes):
            src.count = res.count
            src.current_hp = res.current_hp
        for src, res in zip(self.enemy_units, enemies):
            src.count = res.count
            src.current_hp = res.current_hp
        ar.show_summary(self.screen, heroes, enemies, hero_wins, exp, self.hero)
        if hero_wins:
            audio.play_sound('victory')
        else:
            audio.play_sound('defeat')
        self._auto_resolve_done = True

    def auto_combat(self) -> None:
        """Enable automatic combat where AI controls the hero army."""
        self.auto_mode = True
        self.add_log("Auto-combat engaged")

    def select_next_unit(self) -> None:
        """Select the next friendly unit that has not acted yet."""
        if not self.hero_units:
            return
        start = 0
        if self.selected_unit and self.selected_unit in self.hero_units:
            start = (self.hero_units.index(self.selected_unit) + 1) % len(self.hero_units)
        for i in range(len(self.hero_units)):
            u = self.hero_units[(start + i) % len(self.hero_units)]
            if u.is_alive and not u.acted:
                self.selected_unit = u
                self.selected_action = None
                break


    def run(self) -> Tuple[bool, int]:
        """
        Run the combat event loop.

        Returns a tuple ``(hero_wins, experience)`` where ``experience``
        is the amount of experience earned from defeated enemies.
        This method blocks until the battle concludes.
        """
        clock = pygame.time.Clock()
        running = True
        frame = 0
        while running:
            # Check victory conditions
            hero_alive = any(u.is_alive for u in self.hero_units)
            enemy_alive = any(u.is_alive for u in self.enemy_units)
            if not hero_alive:
                if not self._auto_resolve_done:
                    audio.play_sound('defeat')
                    self.show_stats()
                return False, self.experience_gained()
            if not enemy_alive:
                # Award loot even when the post-battle stats screen is skipped
                if self.hero is not None:
                    if not self.loot:
                        self.loot = self.generate_loot()
                    for item in self.loot:
                        self.hero.inventory.append(item)
                if not self._auto_resolve_done:
                    audio.play_sound('victory')
                    self.show_stats()
                return True, self.experience_gained()
            # Get current unit
            if self.current_index >= len(self.turn_order):
                self.reset_turn_order()
            current_unit = self.turn_order[self.current_index]
            # If unit is dead skip
            if not current_unit.is_alive or current_unit.acted:
                self.advance_turn()
                continue

            # Hook début de tour (abilities)
            rt = self._rt(current_unit)
            if rt:
                self.ability_engine.on_turn_start(rt)
            self.apply_passive_abilities(current_unit)
            self.check_morale(current_unit)
            if current_unit.skip_turn:
                self.advance_turn()
                continue
            if self.auto_mode:
                for event in pygame.event.get():
                    if self.overlays:
                        if event.type == pygame.QUIT:
                            pygame.quit()
                            sys.exit()
                        elif self.overlays[-1].handle_event(event):
                            self.overlays.pop()
                        continue
                    if event.type == pygame.QUIT:
                        pygame.quit()
                        sys.exit()
                    elif event.type == pygame.KEYDOWN:
                        if event.key == pygame.K_ESCAPE:
                            self.exit_to_menu = True
                            return False, self.experience_gained()
                        elif event.key == pygame.K_h:
                            self.auto_mode = False
                        elif event.key == pygame.K_s:
                            self.show_spellbook()
                    elif event.type == pygame.MOUSEBUTTONDOWN:
                        if (
                            event.button == 1
                            and self.auto_button
                            and self.auto_button.collidepoint(event.pos)
                        ):
                            self.auto_mode = False
                if self.overlays:
                    combat_render.draw(self, frame)
                    for overlay in self.overlays:
                        overlay.draw()
                    pygame.display.flip()
                    clock.tick(constants.FPS)
                    frame = (frame + 1) % 60
                    continue
                if self.auto_mode and current_unit.side == 'hero':
                    combat_ai.allied_ai_turn(self, current_unit)
                    current_unit.acted = True
                    self.advance_turn()
                    combat_render.draw(self, frame)
                    for overlay in self.overlays:
                        overlay.draw()
                    pygame.display.flip()
                    pygame.time.wait(200)
                    clock.tick(constants.FPS)
                    frame = (frame + 1) % 60
                    continue
            if current_unit.side == 'hero' and self.selected_unit is not current_unit:
                self.selected_unit = current_unit
                self.selected_action = None
                self.casting_spell = False
                self.spell_caster = None
                self.selected_spell = None
                self.teleport_unit = None
            for event in pygame.event.get():
                if self.overlays:
                    if event.type == pygame.QUIT:
                        pygame.quit()
                        sys.exit()
                    elif self.overlays[-1].handle_event(event):
                        self.overlays.pop()
                    continue
                if event.type == pygame.QUIT:
                    pygame.quit()
                    sys.exit()
                elif event.type == pygame.KEYDOWN:
                    if event.key == pygame.K_ESCAPE:
                        self.exit_to_menu = True
                        return False, self.experience_gained()
                    plus = (
                        getattr(pygame, "K_PLUS", 0),
                        getattr(pygame, "K_EQUALS", 0),
                        getattr(pygame, "K_KP_PLUS", 0),
                    )
                    minus = (
                        getattr(pygame, "K_MINUS", 0),
                        getattr(pygame, "K_KP_MINUS", 0),
                    )
                    if event.key in plus:
                        self._adjust_zoom(0.25, (
                            self.screen.get_width() // 2,
                            self.screen.get_height() // 2,
                        ))
                    elif event.key in minus:
                        self._adjust_zoom(-0.25, (
                            self.screen.get_width() // 2,
                            self.screen.get_height() // 2,
                        ))
                    elif event.key == pygame.K_s:
                        self.show_spellbook()
                    elif current_unit.side == 'hero':
                        if event.key == pygame.K_SPACE:
                            current_unit.acted = True
                            self.advance_turn()
                            self.selected_unit = None
                            self.selected_action = None
                            break
                elif event.type == pygame.MOUSEBUTTONDOWN:
                    if event.button == 3:
                        mx, my = event.pos
                        cell = self.pixel_to_cell(mx, my)
                        opened = False
                        if cell is not None:
                            cx, cy = cell
                            unit = self.grid[cy][cx]
                            if unit and getattr(unit, "is_alive", False):
                                try:  # pragma: no cover - lazy import for tests
                                    from ui.unit_info_overlay import UnitInfoOverlay
                                except Exception:  # pragma: no cover
                                    from .ui.unit_info_overlay import UnitInfoOverlay  # type: ignore
                                self.overlays.append(UnitInfoOverlay(self.screen, unit))
                                opened = True
                        if not opened:
                            self._dragging = True
                    elif event.button == 4:
                        self._adjust_zoom(0.25, event.pos)
                    elif event.button == 5:
                        self._adjust_zoom(-0.25, event.pos)
                    elif event.button == 1 and current_unit.side == 'hero':
                        if combat_render.handle_button_click(self, current_unit, event.pos):
                            continue
                        mx, my = event.pos
                        cell = self.pixel_to_cell(mx, my)
                        if cell is None:
                            continue
                        cx, cy = cell
                        if self.casting_spell and self.spell_caster and self.selected_spell:
                            spell = self.selected_spell
                            if spell.target == "ally":
                                target_unit = self.grid[cy][cx]
                                if target_unit and target_unit.side == self.spell_caster.side:
                                    self.cast_spell(spell, self.spell_caster, target_unit)
                                    current_unit.acted = True
                                    self.advance_turn()
                                    self.selected_action = None
                                    break
                                else:
                                    print("Invalid target for spell")
                            elif spell.target == "cell":
                                self.cast_spell(spell, self.spell_caster, (cx, cy))
                                current_unit.acted = True
                                self.advance_turn()
                                self.selected_action = None
                                break
                            elif spell.target == "ally_cell":
                                if self.teleport_unit is None:
                                    unit = self.grid[cy][cx]
                                    if unit and unit.side == self.spell_caster.side:
                                        self.teleport_unit = unit
                                        print("Select destination")
                                    else:
                                        print("Select friendly unit to teleport")
                                else:
                                    if self.grid[cy][cx] is None:
                                        self.cast_spell(
                                            spell, self.spell_caster, (self.teleport_unit, (cx, cy))
                                        )
                                        current_unit.acted = True
                                        self.advance_turn()
                                        self.selected_action = None
                                        break
                                    else:
                                        print("Destination occupied")
                            continue
                        if not self.selected_action:
                            print("Choose an action first.")
                            continue
                        if self.selected_action == 'move':
                            x0, y0 = self.selected_unit.x, self.selected_unit.y
                            dist = self.hex_distance((x0, y0), (cx, cy))
                            move_speed = self.selected_unit.stats.speed
                            if 'charge' in self.selected_unit.stats.abilities:
                                move_speed *= 2
                            if 'flying' in self.selected_unit.stats.abilities:
                                move_speed = (
                                    constants.COMBAT_GRID_WIDTH + constants.COMBAT_GRID_HEIGHT
                                )
                            if (
                                self.grid[cy][cx] is None
                                and (cx, cy) not in self.ice_walls
                                and dist <= move_speed
                            ):
                                path = combat_rules.blocking_squares((x0, y0), (cx, cy))
                                path.append((cx, cy))
<<<<<<< HEAD
                                total_time = dist * 0.3
=======
                                total_time = dist * 0.2
>>>>>>> 5a02bef3
                                step_time = total_time / len(path) if path else 0.0
                                print(f"Moving {self.selected_unit.stats.name} to {(cx, cy)}")
                                for nx, ny in path:
                                    self.move_unit(self.selected_unit, nx, ny, duration=step_time)
<<<<<<< HEAD
                                    elapsed = 0.0
                                    while elapsed < step_time:
                                        combat_render.draw(self, frame)
                                        for overlay in self.overlays:
                                            overlay.draw()
                                        pygame.display.flip()
                                        dt = clock.tick(constants.FPS) / 1000.0
                                        frame = (frame + 1) % 60
                                        elapsed += dt
=======
>>>>>>> 5a02bef3
                                if self.get_status(self.selected_unit, 'charge'):
                                    # allow attack after move
                                    self.selected_action = None
                                else:
                                    self.selected_unit.acted = True
                                    self.selected_unit = None
                                    self.selected_action = None
                                    self.advance_turn()
                            else:
                                print("Invalid destination")
                        elif self.selected_action in ('melee', 'ranged'):
                            target_unit = self.grid[cy][cx]
                            if target_unit and target_unit.side == 'enemy':
                                dist = abs(cx - self.selected_unit.x) + abs(cy - self.selected_unit.y)
                                if (
                                    self.selected_action == 'melee' and dist == 1
                                ) or (
                                    self.selected_action == 'ranged'
                                    and self.selected_unit.stats.min_range <= dist <= self.selected_unit.stats.attack_range
                                ):
                                    attack_type = 'melee' if self.selected_action == 'melee' else 'ranged'
                                    self.animate_attack(self.selected_unit, target_unit, attack_type)
                                    dmg = self.resolve_attack(self.selected_unit, target_unit, attack_type)
                                    print(
                                        f"{self.selected_unit.stats.name} attacks {target_unit.stats.name} for {dmg} damage!"
                                    )
                                    if (
                                        "multi_shot" in self.selected_unit.stats.abilities
                                        and target_unit.is_alive
                                    ):
                                        self.animate_attack(
                                            self.selected_unit, target_unit, attack_type
                                        )
                                        dmg2 = self.resolve_attack(
                                            self.selected_unit, target_unit, attack_type
                                        )
                                        print(
                                            f"{self.selected_unit.stats.name} performs a second attack for {dmg2} damage!",
                                        )
                                    if not target_unit.is_alive:
                                        print(f"Enemy {target_unit.stats.name} is defeated!")
                                        self.remove_unit_from_grid(target_unit)
                                    self.selected_unit.acted = True
                                    self.selected_unit = None
                                    self.selected_action = None
                                    self.advance_turn()
                                else:
                                    print("Target out of range")
                            else:
                                print("No enemy unit there")
                        elif self.selected_action == 'spell':
                            print("Select a spell with the keyboard")
                elif event.type == pygame.MOUSEBUTTONUP:
                    if event.button == 3:
                        self._dragging = False
                elif event.type == pygame.MOUSEMOTION:
                    if self._dragging:
                        dx, dy = event.rel
                        self.offset_x += dx
                        self.offset_y += dy
                elif event.type == pygame.MOUSEWHEEL:
                    self._adjust_zoom(event.y * 0.25, pygame.mouse.get_pos())
            if self.overlays:
                combat_render.draw(self, frame)
                for overlay in self.overlays:
                    overlay.draw()
                pygame.display.flip()
                clock.tick(constants.FPS)
                frame = (frame + 1) % 60
                continue
            if current_unit.side != 'hero':
                combat_ai.enemy_ai_turn(self, current_unit)
                current_unit.acted = True
                self.advance_turn()
            # draw battle each iteration
            combat_render.draw(self, frame)
            for overlay in self.overlays:
                overlay.draw()
            pygame.display.flip()
            clock.tick(constants.FPS)
            frame = (frame + 1) % 60
        # Should never reach here
        return True, self.experience_gained()

    def _adjust_zoom(self, delta: float, pivot: Tuple[int, int]) -> None:
        """Change zoom level keeping a pivot point stable."""
        old_zoom = self.zoom
        self.zoom = max(0.5, min(2.0, self.zoom + delta))
        if self.zoom == old_zoom:
            return
        px, py = pivot
        scale = self.zoom / old_zoom
        self.offset_x = px - (px - self.offset_x) * scale
        self.offset_y = py - (py - self.offset_y) * scale

    def pixel_to_cell(self, px: int, py: int) -> Optional[Tuple[int, int]]:
        """Convert pixel coordinates to grid cell coordinates."""
        # Adjust for the grid's offset and current zoom before converting
        # pixel coordinates to grid indices.  If the click lands outside the
        # grid, ``None`` is returned so the event can be ignored.
        px = (px - self.offset_x) / self.zoom
        py = (py - self.offset_y) / self.zoom
        if px < 0 or py < 0:
            return None
        col = int(px // (self.hex_width * 3 / 4))
        row_offset = self.hex_height / 2 if col % 2 else 0
        row = int((py - row_offset) // self.hex_height)
        if 0 <= col < constants.COMBAT_GRID_WIDTH and 0 <= row < constants.COMBAT_GRID_HEIGHT:
            return col, row
        return None

    def cell_rect(self, x: int, y: int) -> pygame.Rect:
        w = int(self.hex_width * self.zoom)
        h = int(self.hex_height * self.zoom)
        px = int(self.offset_x + x * w * 3 / 4)
        py = int(self.offset_y + y * h + (h / 2 if x % 2 else 0))
        return pygame.Rect(px, py, w, h)

    @staticmethod
    def offset_to_axial(x: int, y: int) -> Tuple[int, int]:
        q = x
        r = y - (x - (x & 1)) // 2
        return q, r

    @staticmethod
    def axial_to_offset(q: int, r: int) -> Tuple[int, int]:
        x = q
        y = r + (q - (q & 1)) // 2
        return x, y

    def hex_neighbors(self, x: int, y: int) -> List[Tuple[int, int]]:
        q, r = self.offset_to_axial(x, y)
        directions = [(1, 0), (1, -1), (0, -1), (-1, 0), (-1, 1), (0, 1)]
        neighbors: List[Tuple[int, int]] = []
        for dq, dr in directions:
            nq, nr = q + dq, r + dr
            nx, ny = self.axial_to_offset(nq, nr)
            if 0 <= nx < constants.COMBAT_GRID_WIDTH and 0 <= ny < constants.COMBAT_GRID_HEIGHT:
                neighbors.append((nx, ny))
        return neighbors

    def hex_distance(self, a: Tuple[int, int], b: Tuple[int, int]) -> int:
        aq, ar = self.offset_to_axial(*a)
        bq, br = self.offset_to_axial(*b)
        return int((abs(aq - bq) + abs(ar - br) + abs(aq + ar - bq - br)) / 2)

    def generate_obstacles(self, count: int) -> None:
        """Randomly place impassable obstacles on the grid."""
        attempts = 0
        while len(self.obstacles) < count and attempts < count * 10:
            x = random.randint(2, constants.COMBAT_GRID_WIDTH - 3)
            y = random.randint(1, constants.COMBAT_GRID_HEIGHT - 2)
            attempts += 1
            if self.grid[y][x] is None:
                self.obstacles.add((x, y))

    def has_line_of_sight(self, x1: int, y1: int, x2: int, y2: int) -> bool:
        """Return ``True`` if no obstacles block the path between two cells."""
        start = self.offset_to_axial(x1, y1)
        end = self.offset_to_axial(x2, y2)
        steps = self.hex_distance((x1, y1), (x2, y2))
        if steps == 0:
            return True

        def axial_to_cube(q: int, r: int) -> Tuple[int, int, int]:
            return q, r, -q - r

        def cube_lerp(a: Tuple[float, float, float], b: Tuple[float, float, float], t: float) -> Tuple[float, float, float]:
            return (
                a[0] + (b[0] - a[0]) * t,
                a[1] + (b[1] - a[1]) * t,
                a[2] + (b[2] - a[2]) * t,
            )

        def cube_round(c: Tuple[float, float, float]) -> Tuple[int, int, int]:
            rx, ry, rz = round(c[0]), round(c[1]), round(c[2])
            x_diff, y_diff, z_diff = abs(rx - c[0]), abs(ry - c[1]), abs(rz - c[2])
            if x_diff > y_diff and x_diff > z_diff:
                rx = -ry - rz
            elif y_diff > z_diff:
                ry = -rx - rz
            else:
                rz = -rx - ry
            return rx, ry, rz

        a_cube = axial_to_cube(*start)
        b_cube = axial_to_cube(*end)
        for i in range(1, steps):
            t = i / steps
            cube = cube_round(cube_lerp(a_cube, b_cube, t))
            q, r, _ = cube
            ox, oy = self.axial_to_offset(q, r)
            if (ox, oy) in self.obstacles or (ox, oy) in self.ice_walls:
                return False
        return True

    def move_unit(self, unit: Unit, x: int, y: int, duration: float = 0.0) -> None:
        """Move a unit to the specified cell on the grid.

        When ``duration`` is greater than zero an animation is queued using
        :class:`~core.fx.FXQueue` to interpolate the unit sprite from its
        previous cell to the new destination over the given time.
        """
        # Remove from old position
        old_x, old_y = unit.x, unit.y
        if old_x is not None and old_y is not None:
            # Animate the transition before actually moving the unit on the grid
            if duration > 0:
                start_rect = self.cell_rect(old_x, old_y)
                end_rect = self.cell_rect(x, y)
                if hasattr(pygame, "math"):
                    start_pos = pygame.math.Vector2(start_rect.center)
                    end_pos = pygame.math.Vector2(end_rect.center)
                else:
                    start_pos = start_rect.center
                    end_pos = end_rect.center
                img = self.get_unit_image(unit, start_rect.size)
                if img is not None:
                    velocity = (
                        (end_pos[0] - start_pos[0]) / duration,
                        (end_pos[1] - start_pos[1]) / duration,
                    ) if not hasattr(pygame, "math") else (end_pos - start_pos) / duration
                    event = FXEvent(img, start_pos, duration, z=50, velocity=velocity)
                    self.fx_queue.add(event)
            self.grid[old_y][old_x] = None
        # Place at new position
        self.grid[y][x] = unit
        unit.x = x
        unit.y = y
        if old_x is not None and old_y is not None:
            dx = x - old_x
            dy = y - old_y
            if dx or dy:
                unit.facing = (
                    0 if dx == 0 else (1 if dx > 0 else -1),
                    0 if dy == 0 else (1 if dy > 0 else -1),
                )
        audio.play_sound('move')
        # ability runtime: track moved tiles
        rt = self._rt(unit)
        if rt:
            rt.moved_tiles_this_turn += 1


    def remove_unit_from_grid(self, unit: Unit) -> None:
        """Remove ``unit`` from all combat structures.

        Prior to this change dead stacks were merely cleared from the grid and
        left inside the various unit lists.  This could lead to "ghost" piles
        lingering in ``self.units``/``turn_order`` after they had been defeated.
        The helper now removes the unit from the grid, the global unit
        collection, the side specific lists and the current turn order.
        """
        if unit.x is not None and unit.y is not None:
            self.grid[unit.y][unit.x] = None

        # Prune from master list and side lists
        if unit in self.units:
            self.units.remove(unit)
        if unit in self.hero_units:
            self.hero_units.remove(unit)
        if unit in self.enemy_units:
            self.enemy_units.remove(unit)

        # Ensure the unit cannot act again this round
        if unit in self.turn_order:
            idx = self.turn_order.index(unit)
            self.turn_order.remove(unit)
            if idx <= self.current_index and self.current_index > 0:
                self.current_index -= 1

    def animate_projectile(
        self, image_key: str, start: Tuple[int, int], end: Tuple[int, int]
    ) -> None:
        """Animate a projectile travelling from ``start`` to ``end``.

        ``start`` and ``end`` are grid coordinates.  If the required image is
        not present in ``self.assets`` the animation silently does nothing so
        tests and headless environments can run without the asset files.
        """
        img = self.assets.get(image_key)
        if img is None:
            return
        tile = int(constants.COMBAT_TILE_SIZE * self.zoom)
        w, h = img.get_size()
        scale = min(tile / w, tile / h, 1.0)
        if scale != 1.0 and hasattr(pygame, "transform"):
            img = pygame.transform.smoothscale(img, (int(w * scale), int(h * scale)))

        start_rect = self.cell_rect(*start)
        end_rect = self.cell_rect(*end)
        duration = 10 / constants.FPS
        if hasattr(pygame, "math"):
            start_pos = pygame.math.Vector2(start_rect.center)
            end_pos = pygame.math.Vector2(end_rect.center)
            velocity = (end_pos - start_pos) / duration
        else:
            start_pos = start_rect.center
            end_pos = end_rect.center
            velocity = (
                (end_pos[0] - start_pos[0]) / duration,
                (end_pos[1] - start_pos[1]) / duration,
            )
        event = FXEvent(img, start_pos, duration, z=100, velocity=velocity)
        self.fx_queue.add(event)

    def show_hit_effect(self, pos: Tuple[int, int], kind: str) -> None:
        """Display a transient hit effect (explosion or spark)."""
        frames = self._hit_effect_sprites.get(kind)
        if not frames:
            return
        rect = self.cell_rect(*pos)
        w, h = frames[0].get_size()
        scale = min(rect.width / w, rect.height / h, 1.0)
        if scale != 1.0 and hasattr(pygame, "transform"):
            frames = [pygame.transform.smoothscale(f, (int(w * scale), int(h * scale))) for f in frames]
        center = rect.center
        img_pos = pygame.math.Vector2(center) if hasattr(pygame, "math") else center
        frame_time = 1 / constants.FPS
        duration = frame_time * len(frames)
        event = AnimatedFX(pos=img_pos, duration=duration, frames=frames, frame_time=frame_time, z=200)
        self.fx_queue.add(event)

    def show_effect(self, image_key: str, pos: Tuple[int, int]) -> None:
        """Display a static or animated effect image on the grid."""
        entry = get_vfx_entry(image_key)
        frame_time = entry.get("frame_time", 1 / constants.FPS) if entry else 1 / constants.FPS
        fw = entry.get("frame_width", constants.COMBAT_TILE_SIZE) if entry else constants.COMBAT_TILE_SIZE
        fh = entry.get("frame_height", constants.COMBAT_TILE_SIZE) if entry else constants.COMBAT_TILE_SIZE
        sheet = self.assets.get(image_key)
        fallback = getattr(self.assets, "_fallback", None)
        if sheet is fallback:
            frames = [sheet]
        else:
            frames = load_animation(self.assets, image_key, fw, fh)
            if not frames:
                return
        rect = self.cell_rect(*pos)
        if hasattr(frames[0], "get_size"):
            w, h = frames[0].get_size()
            scale = min(self.hex_width / w, self.hex_height / h)
            if scale != 1.0 and hasattr(pygame, "transform"):
                frames = [
                    pygame.transform.smoothscale(f, (int(w * scale), int(h * scale)))
                    for f in frames
                ]
        if hasattr(rect, "center"):
            center = rect.center
        else:
            center = (rect.x + rect.width // 2, rect.y + rect.height // 2)
        img_pos = pygame.math.Vector2(center) if hasattr(pygame, "math") else center
        duration = frame_time * len(frames)
        if len(frames) > 1:
            event = AnimatedFX(pos=img_pos, duration=duration, frames=frames, frame_time=frame_time, z=100)
        else:
            event = FXEvent(frames[0], img_pos, duration, z=100)
        self.fx_queue.add(event)

    def animate_attack(self, attacker: Unit, target: Unit, attack_type: str) -> None:
        """Trigger a visual effect for ranged or magical attacks."""
        audio.play_sound('attack')
        if attack_type != "ranged":
            return
        if attacker.stats.name == "Archer":
            self.animate_projectile(
                "arrow", (attacker.x, attacker.y), (target.x, target.y)
            )
        elif attacker.stats.name == "Mage":
            self.animate_projectile(
                "fireball", (attacker.x, attacker.y), (target.x, target.y)
            )

                
    def reachable_squares(self, unit: Unit) -> List[Tuple[int, int]]:
        """Return a list of cells within movement range that are empty."""
        reachable: List[Tuple[int, int]] = []
        if "flying" in unit.stats.abilities:
            for y in range(constants.COMBAT_GRID_HEIGHT):
                for x in range(constants.COMBAT_GRID_WIDTH):
                    if (
                        self.grid[y][x] is None
                        and (x, y) not in self.ice_walls
                        and (x, y) not in self.obstacles
                    ):
                        reachable.append((x, y))
            return reachable

        move_speed = unit.stats.speed
        if "charge" in unit.stats.abilities:
            move_speed *= 2

        start = (unit.x, unit.y)
        queue: Deque[Tuple[Tuple[int, int], int]] = deque([(start, 0)])
        visited = {start}
        while queue:
            (cx, cy), dist = queue.popleft()
            for nx, ny in self.hex_neighbors(cx, cy):
                if (nx, ny) in visited:
                    continue
                if self.grid[ny][nx] is not None:
                    continue
                if (nx, ny) in self.obstacles or (nx, ny) in self.ice_walls:
                    continue
                ndist = dist + 1
                if ndist <= move_speed:
                    reachable.append((nx, ny))
                    visited.add((nx, ny))
                    queue.append(((nx, ny), ndist))
        return reachable

    def attackable_squares(self, unit: Unit, action: str) -> List[Tuple[int, int]]:
        """Return cells that could be targeted with the given attack action."""
        squares: List[Tuple[int, int]] = []
        if action == "melee":
            for nx, ny in self.hex_neighbors(unit.x, unit.y):
                if (nx, ny) not in self.obstacles and (nx, ny) not in self.ice_walls:
                    squares.append((nx, ny))
            return squares

        for y in range(constants.COMBAT_GRID_HEIGHT):
            for x in range(constants.COMBAT_GRID_WIDTH):
                if (x, y) in self.obstacles or (x, y) in self.ice_walls:
                    continue
                dist = self.hex_distance((unit.x, unit.y), (x, y))
                if (
                    unit.stats.min_range <= dist <= unit.stats.attack_range
                    and self.has_line_of_sight(unit.x, unit.y, x, y)
                ):
                    squares.append((x, y))
        return squares<|MERGE_RESOLUTION|>--- conflicted
+++ resolved
@@ -1460,16 +1460,11 @@
                             ):
                                 path = combat_rules.blocking_squares((x0, y0), (cx, cy))
                                 path.append((cx, cy))
-<<<<<<< HEAD
                                 total_time = dist * 0.3
-=======
-                                total_time = dist * 0.2
->>>>>>> 5a02bef3
                                 step_time = total_time / len(path) if path else 0.0
                                 print(f"Moving {self.selected_unit.stats.name} to {(cx, cy)}")
                                 for nx, ny in path:
                                     self.move_unit(self.selected_unit, nx, ny, duration=step_time)
-<<<<<<< HEAD
                                     elapsed = 0.0
                                     while elapsed < step_time:
                                         combat_render.draw(self, frame)
@@ -1479,8 +1474,7 @@
                                         dt = clock.tick(constants.FPS) / 1000.0
                                         frame = (frame + 1) % 60
                                         elapsed += dt
-=======
->>>>>>> 5a02bef3
+
                                 if self.get_status(self.selected_unit, 'charge'):
                                     # allow attack after move
                                     self.selected_action = None
